# This file is part of PyOP2
#
# PyOP2 is Copyright (c) 2012, Imperial College London and
# others. Please see the AUTHORS file in the main source directory for
# a full list of copyright holders.  All rights reserved.
#
# Redistribution and use in source and binary forms, with or without
# modification, are permitted provided that the following conditions
# are met:
#
#     * Redistributions of source code must retain the above copyright
#       notice, this list of conditions and the following disclaimer.
#     * Redistributions in binary form must reproduce the above copyright
#       notice, this list of conditions and the following disclaimer in the
#       documentation and/or other materials provided with the distribution.
#     * The name of Imperial College London or that of other
#       contributors may not be used to endorse or promote products
#       derived from this software without specific prior written
#       permission.
#
# THIS SOFTWARE IS PROVIDED BY THE COPYRIGHT HOLDERS AND CONTRIBUTERS
# ''AS IS'' AND ANY EXPRESS OR IMPLIED WARRANTIES, INCLUDING, BUT NOT
# LIMITED TO, THE IMPLIED WARRANTIES OF MERCHANTABILITY AND FITNESS
# FOR A PARTICULAR PURPOSE ARE DISCLAIMED. IN NO EVENT SHALL THE
# COPYRIGHT HOLDERS OR CONTRIBUTORS BE LIABLE FOR ANY DIRECT,
# INDIRECT, INCIDENTAL, SPECIAL, EXEMPLARY, OR CONSEQUENTIAL DAMAGES
# (INCLUDING, BUT NOT LIMITED TO, PROCUREMENT OF SUBSTITUTE GOODS OR
# SERVICES; LOSS OF USE, DATA, OR PROFITS; OR BUSINESS INTERRUPTION)
# HOWEVER CAUSED AND ON ANY THEORY OF LIABILITY, WHETHER IN CONTRACT,
# STRICT LIABILITY, OR TORT (INCLUDING NEGLIGENCE OR OTHERWISE)
# ARISING IN ANY WAY OUT OF THE USE OF THIS SOFTWARE, EVEN IF ADVISED
# OF THE POSSIBILITY OF SUCH DAMAGE.


import pytest
import numpy as np

from pyop2 import op2

from coffee.base import *

nelems = 32


@pytest.fixture(params=[(nelems, nelems, nelems),
                        (0, nelems, nelems),
                        (nelems // 2, nelems, nelems)])
def iterset(request):
    return op2.Set(request.param, "iterset")


class TestSubSet:

    """
    SubSet tests
    """

    def test_direct_loop(self, iterset):
        """Test a direct ParLoop on a subset"""
        indices = np.array([i for i in range(nelems) if not i % 2], dtype=np.int)
        ss = op2.Subset(iterset, indices)

        d = op2.Dat(iterset ** 1, data=None, dtype=np.uint32)
<<<<<<< HEAD
        k = op2.Kernel("void pyop2_kernel_inc(unsigned int* v) { *v += 1; }", "pyop2_kernel_inc")
=======
        k = op2.Kernel("static void inc(unsigned int* v) { *v += 1; }", "inc")
>>>>>>> 3c88f9e7
        op2.par_loop(k, ss, d(op2.RW))
        inds, = np.where(d.data)
        assert (inds == indices).all()

    def test_direct_loop_empty(self, iterset):
        """Test a direct loop with an empty subset"""
        ss = op2.Subset(iterset, [])
        d = op2.Dat(iterset ** 1, data=None, dtype=np.uint32)
<<<<<<< HEAD
        k = op2.Kernel("void pyop2_kernel_inc(unsigned int* v) { *v += 1; }", "pyop2_kernel_inc")
=======
        k = op2.Kernel("static void inc(unsigned int* v) { *v += 1; }", "inc")
>>>>>>> 3c88f9e7
        op2.par_loop(k, ss, d(op2.RW))
        inds, = np.where(d.data)
        assert (inds == []).all()

    def test_direct_complementary_subsets(self, iterset):
        """Test direct par_loop over two complementary subsets"""
        even = np.array([i for i in range(nelems) if not i % 2], dtype=np.int)
        odd = np.array([i for i in range(nelems) if i % 2], dtype=np.int)

        sseven = op2.Subset(iterset, even)
        ssodd = op2.Subset(iterset, odd)

        d = op2.Dat(iterset ** 1, data=None, dtype=np.uint32)
<<<<<<< HEAD
        k = op2.Kernel("void pyop2_kernel_inc(unsigned int* v) { *v += 1; }", "pyop2_kernel_inc")
=======
        k = op2.Kernel("static void inc(unsigned int* v) { *v += 1; }", "inc")
>>>>>>> 3c88f9e7
        op2.par_loop(k, sseven, d(op2.RW))
        op2.par_loop(k, ssodd, d(op2.RW))
        assert (d.data == 1).all()

    def test_direct_complementary_subsets_with_indexing(self, iterset):
        """Test direct par_loop over two complementary subsets"""
        even = np.arange(0, nelems, 2, dtype=np.int)
        odd = np.arange(1, nelems, 2, dtype=np.int)

        sseven = iterset(even)
        ssodd = iterset(odd)

        d = op2.Dat(iterset ** 1, data=None, dtype=np.uint32)
<<<<<<< HEAD
        k = op2.Kernel("void pyop2_kernel_inc(unsigned int* v) { *v += 1; }", "pyop2_kernel_inc")
=======
        k = op2.Kernel("static void inc(unsigned int* v) { *v += 1; }", "inc")
>>>>>>> 3c88f9e7
        op2.par_loop(k, sseven, d(op2.RW))
        op2.par_loop(k, ssodd, d(op2.RW))
        assert (d.data == 1).all()

    def test_direct_loop_sub_subset(self, iterset):
        indices = np.arange(0, nelems, 2, dtype=np.int)
        ss = op2.Subset(iterset, indices)
        indices = np.arange(0, nelems//2, 2, dtype=np.int)
        sss = op2.Subset(ss, indices)

        d = op2.Dat(iterset ** 1, data=None, dtype=np.uint32)
<<<<<<< HEAD
        k = op2.Kernel("void pyop2_kernel_inc(unsigned int* v) { *v += 1; }", "pyop2_kernel_inc")
=======
        k = op2.Kernel("static void inc(unsigned int* v) { *v += 1; }", "inc")
>>>>>>> 3c88f9e7
        op2.par_loop(k, sss, d(op2.RW))

        indices = np.arange(0, nelems, 4, dtype=np.int)
        ss2 = op2.Subset(iterset, indices)
        d2 = op2.Dat(iterset ** 1, data=None, dtype=np.uint32)
        op2.par_loop(k, ss2, d2(op2.RW))

        assert (d.data == d2.data).all()

    def test_direct_loop_sub_subset_with_indexing(self, iterset):
        indices = np.arange(0, nelems, 2, dtype=np.int)
        ss = iterset(indices)
        indices = np.arange(0, nelems//2, 2, dtype=np.int)
        sss = ss(indices)

        d = op2.Dat(iterset ** 1, data=None, dtype=np.uint32)
<<<<<<< HEAD
        k = op2.Kernel("void pyop2_kernel_inc(unsigned int* v) { *v += 1; }", "pyop2_kernel_inc")
=======
        k = op2.Kernel("static void inc(unsigned int* v) { *v += 1; }", "inc")
>>>>>>> 3c88f9e7
        op2.par_loop(k, sss, d(op2.RW))

        indices = np.arange(0, nelems, 4, dtype=np.int)
        ss2 = iterset(indices)
        d2 = op2.Dat(iterset ** 1, data=None, dtype=np.uint32)
        op2.par_loop(k, ss2, d2(op2.RW))

        assert (d.data == d2.data).all()

    def test_indirect_loop(self, iterset):
        """Test a indirect ParLoop on a subset"""
        indices = np.array([i for i in range(nelems) if not i % 2], dtype=np.int)
        ss = op2.Subset(iterset, indices)

        indset = op2.Set(2, "indset")
        map = op2.Map(iterset, indset, 1, [(1 if i % 2 else 0) for i in range(nelems)])
        d = op2.Dat(indset ** 1, data=None, dtype=np.uint32)

<<<<<<< HEAD
        k = op2.Kernel("void pyop2_kernel_inc(unsigned int* v) { *v += 1;}", "pyop2_kernel_inc")
=======
        k = op2.Kernel("static void inc(unsigned int* v) { *v += 1;}", "inc")
>>>>>>> 3c88f9e7
        op2.par_loop(k, ss, d(op2.INC, map))

        assert d.data[0] == nelems // 2

    def test_indirect_loop_empty(self, iterset):
        """Test a indirect ParLoop on an empty"""
        ss = op2.Subset(iterset, [])

        indset = op2.Set(2, "indset")
        map = op2.Map(iterset, indset, 1, [(1 if i % 2 else 0) for i in range(nelems)])
        d = op2.Dat(indset ** 1, data=None, dtype=np.uint32)

<<<<<<< HEAD
        k = op2.Kernel("void pyop2_kernel_inc(unsigned int* v) { *v += 1;}", "pyop2_kernel_inc")
=======
        k = op2.Kernel("static void inc(unsigned int* v) { *v += 1;}", "inc")
>>>>>>> 3c88f9e7
        d.data[:] = 0
        op2.par_loop(k, ss, d(op2.INC, map))

        assert (d.data == 0).all()

    def test_indirect_loop_with_direct_dat(self, iterset):
        """Test a indirect ParLoop on a subset"""
        indices = np.array([i for i in range(nelems) if not i % 2], dtype=np.int)
        ss = op2.Subset(iterset, indices)

        indset = op2.Set(2, "indset")
        map = op2.Map(iterset, indset, 1, [(1 if i % 2 else 0) for i in range(nelems)])

        values = [2976579765] * nelems
        values[::2] = [i//2 for i in range(nelems)][::2]
        dat1 = op2.Dat(iterset ** 1, data=values, dtype=np.uint32)
        dat2 = op2.Dat(indset ** 1, data=None, dtype=np.uint32)

<<<<<<< HEAD
        k = op2.Kernel("void pyop2_kernel_inc(unsigned* d, unsigned int* s) { *d += *s;}", "pyop2_kernel_inc")
=======
        k = op2.Kernel("static void inc(unsigned* d, unsigned int* s) { *d += *s;}", "inc")
>>>>>>> 3c88f9e7
        op2.par_loop(k, ss, dat2(op2.INC, map), dat1(op2.READ))

        assert dat2.data[0] == sum(values[::2])

    def test_complementary_subsets(self, iterset):
        """Test par_loop on two complementary subsets"""
        even = np.array([i for i in range(nelems) if not i % 2], dtype=np.int)
        odd = np.array([i for i in range(nelems) if i % 2], dtype=np.int)

        sseven = op2.Subset(iterset, even)
        ssodd = op2.Subset(iterset, odd)

        indset = op2.Set(nelems, "indset")
        map = op2.Map(iterset, indset, 1, [i for i in range(nelems)])
        dat1 = op2.Dat(iterset ** 1, data=None, dtype=np.uint32)
        dat2 = op2.Dat(indset ** 1, data=None, dtype=np.uint32)

        k = op2.Kernel("""
<<<<<<< HEAD
void pyop2_kernel_inc(unsigned int* v1, unsigned int* v2) {
  *v1 += 1;
  *v2 += 1;
}
""", "pyop2_kernel_inc")
=======
static void inc(unsigned int* v1, unsigned int* v2) {
  *v1 += 1;
  *v2 += 1;
}
""", "inc")
>>>>>>> 3c88f9e7
        op2.par_loop(k, sseven, dat1(op2.RW), dat2(op2.INC, map))
        op2.par_loop(k, ssodd, dat1(op2.RW), dat2(op2.INC, map))

        assert np.sum(dat1.data) == nelems
        assert np.sum(dat2.data) == nelems

    def test_matrix(self):
        """Test a indirect par_loop with a matrix argument"""
        iterset = op2.Set(2)
        idset = op2.Set(2)
        ss01 = op2.Subset(iterset, [0, 1])
        ss10 = op2.Subset(iterset, [1, 0])
        indset = op2.Set(4)

        dat = op2.Dat(idset ** 1, data=[0, 1], dtype=np.float)
        map = op2.Map(iterset, indset, 4, [0, 1, 2, 3, 0, 1, 2, 3])
        idmap = op2.Map(iterset, idset, 1, [0, 1])
        sparsity = op2.Sparsity((indset, indset), (map, map))
        mat = op2.Mat(sparsity, np.float64)
        mat01 = op2.Mat(sparsity, np.float64)
        mat10 = op2.Mat(sparsity, np.float64)

        assembly = c_for("i", 4,
                         c_for("j", 4,
                               Incr(Symbol("mat", ("i", "j")), FlatBlock("(*dat)*16+i*4+j"))))
<<<<<<< HEAD
        kernel_code = FunDecl("void", "pyop2_kernel_unique_id",
                              [Decl("double", Symbol("mat", (4, 4))),
                               Decl("double*", c_sym("dat"))],
                              Block([assembly], open_scope=False))
        k = op2.Kernel(kernel_code.gencode(), "pyop2_kernel_unique_id")
=======
        kernel_code = FunDecl("void", "unique_id",
                              [Decl("double", Symbol("mat", (4, 4))),
                               Decl("double*", c_sym("dat"))],
                              Block([assembly], open_scope=False),
                              pred=["static"])
        k = op2.Kernel(kernel_code.gencode(), "unique_id")
>>>>>>> 3c88f9e7

        mat.zero()
        mat01.zero()
        mat10.zero()

        op2.par_loop(k, iterset,
                     mat(op2.INC, (map, map)),
                     dat(op2.READ, idmap))
        mat.assemble()
        op2.par_loop(k, ss01,
                     mat01(op2.INC, (map, map)),
                     dat(op2.READ, idmap))
        mat01.assemble()
        op2.par_loop(k, ss10,
                     mat10(op2.INC, (map, map)),
                     dat(op2.READ, idmap))
        mat10.assemble()

        assert (mat01.values == mat.values).all()
        assert (mat10.values == mat.values).all()<|MERGE_RESOLUTION|>--- conflicted
+++ resolved
@@ -61,11 +61,7 @@
         ss = op2.Subset(iterset, indices)
 
         d = op2.Dat(iterset ** 1, data=None, dtype=np.uint32)
-<<<<<<< HEAD
-        k = op2.Kernel("void pyop2_kernel_inc(unsigned int* v) { *v += 1; }", "pyop2_kernel_inc")
-=======
-        k = op2.Kernel("static void inc(unsigned int* v) { *v += 1; }", "inc")
->>>>>>> 3c88f9e7
+        k = op2.Kernel("static void inc(unsigned int* v) { *v += 1; }", "inc")
         op2.par_loop(k, ss, d(op2.RW))
         inds, = np.where(d.data)
         assert (inds == indices).all()
@@ -74,11 +70,7 @@
         """Test a direct loop with an empty subset"""
         ss = op2.Subset(iterset, [])
         d = op2.Dat(iterset ** 1, data=None, dtype=np.uint32)
-<<<<<<< HEAD
-        k = op2.Kernel("void pyop2_kernel_inc(unsigned int* v) { *v += 1; }", "pyop2_kernel_inc")
-=======
-        k = op2.Kernel("static void inc(unsigned int* v) { *v += 1; }", "inc")
->>>>>>> 3c88f9e7
+        k = op2.Kernel("static void inc(unsigned int* v) { *v += 1; }", "inc")
         op2.par_loop(k, ss, d(op2.RW))
         inds, = np.where(d.data)
         assert (inds == []).all()
@@ -92,11 +84,7 @@
         ssodd = op2.Subset(iterset, odd)
 
         d = op2.Dat(iterset ** 1, data=None, dtype=np.uint32)
-<<<<<<< HEAD
-        k = op2.Kernel("void pyop2_kernel_inc(unsigned int* v) { *v += 1; }", "pyop2_kernel_inc")
-=======
-        k = op2.Kernel("static void inc(unsigned int* v) { *v += 1; }", "inc")
->>>>>>> 3c88f9e7
+        k = op2.Kernel("static void inc(unsigned int* v) { *v += 1; }", "inc")
         op2.par_loop(k, sseven, d(op2.RW))
         op2.par_loop(k, ssodd, d(op2.RW))
         assert (d.data == 1).all()
@@ -110,11 +98,7 @@
         ssodd = iterset(odd)
 
         d = op2.Dat(iterset ** 1, data=None, dtype=np.uint32)
-<<<<<<< HEAD
-        k = op2.Kernel("void pyop2_kernel_inc(unsigned int* v) { *v += 1; }", "pyop2_kernel_inc")
-=======
-        k = op2.Kernel("static void inc(unsigned int* v) { *v += 1; }", "inc")
->>>>>>> 3c88f9e7
+        k = op2.Kernel("static void inc(unsigned int* v) { *v += 1; }", "inc")
         op2.par_loop(k, sseven, d(op2.RW))
         op2.par_loop(k, ssodd, d(op2.RW))
         assert (d.data == 1).all()
@@ -126,11 +110,7 @@
         sss = op2.Subset(ss, indices)
 
         d = op2.Dat(iterset ** 1, data=None, dtype=np.uint32)
-<<<<<<< HEAD
-        k = op2.Kernel("void pyop2_kernel_inc(unsigned int* v) { *v += 1; }", "pyop2_kernel_inc")
-=======
-        k = op2.Kernel("static void inc(unsigned int* v) { *v += 1; }", "inc")
->>>>>>> 3c88f9e7
+        k = op2.Kernel("static void inc(unsigned int* v) { *v += 1; }", "inc")
         op2.par_loop(k, sss, d(op2.RW))
 
         indices = np.arange(0, nelems, 4, dtype=np.int)
@@ -147,11 +127,7 @@
         sss = ss(indices)
 
         d = op2.Dat(iterset ** 1, data=None, dtype=np.uint32)
-<<<<<<< HEAD
-        k = op2.Kernel("void pyop2_kernel_inc(unsigned int* v) { *v += 1; }", "pyop2_kernel_inc")
-=======
-        k = op2.Kernel("static void inc(unsigned int* v) { *v += 1; }", "inc")
->>>>>>> 3c88f9e7
+        k = op2.Kernel("static void inc(unsigned int* v) { *v += 1; }", "inc")
         op2.par_loop(k, sss, d(op2.RW))
 
         indices = np.arange(0, nelems, 4, dtype=np.int)
@@ -170,11 +146,7 @@
         map = op2.Map(iterset, indset, 1, [(1 if i % 2 else 0) for i in range(nelems)])
         d = op2.Dat(indset ** 1, data=None, dtype=np.uint32)
 
-<<<<<<< HEAD
-        k = op2.Kernel("void pyop2_kernel_inc(unsigned int* v) { *v += 1;}", "pyop2_kernel_inc")
-=======
         k = op2.Kernel("static void inc(unsigned int* v) { *v += 1;}", "inc")
->>>>>>> 3c88f9e7
         op2.par_loop(k, ss, d(op2.INC, map))
 
         assert d.data[0] == nelems // 2
@@ -187,11 +159,7 @@
         map = op2.Map(iterset, indset, 1, [(1 if i % 2 else 0) for i in range(nelems)])
         d = op2.Dat(indset ** 1, data=None, dtype=np.uint32)
 
-<<<<<<< HEAD
-        k = op2.Kernel("void pyop2_kernel_inc(unsigned int* v) { *v += 1;}", "pyop2_kernel_inc")
-=======
         k = op2.Kernel("static void inc(unsigned int* v) { *v += 1;}", "inc")
->>>>>>> 3c88f9e7
         d.data[:] = 0
         op2.par_loop(k, ss, d(op2.INC, map))
 
@@ -210,11 +178,7 @@
         dat1 = op2.Dat(iterset ** 1, data=values, dtype=np.uint32)
         dat2 = op2.Dat(indset ** 1, data=None, dtype=np.uint32)
 
-<<<<<<< HEAD
-        k = op2.Kernel("void pyop2_kernel_inc(unsigned* d, unsigned int* s) { *d += *s;}", "pyop2_kernel_inc")
-=======
         k = op2.Kernel("static void inc(unsigned* d, unsigned int* s) { *d += *s;}", "inc")
->>>>>>> 3c88f9e7
         op2.par_loop(k, ss, dat2(op2.INC, map), dat1(op2.READ))
 
         assert dat2.data[0] == sum(values[::2])
@@ -233,19 +197,11 @@
         dat2 = op2.Dat(indset ** 1, data=None, dtype=np.uint32)
 
         k = op2.Kernel("""
-<<<<<<< HEAD
-void pyop2_kernel_inc(unsigned int* v1, unsigned int* v2) {
-  *v1 += 1;
-  *v2 += 1;
-}
-""", "pyop2_kernel_inc")
-=======
 static void inc(unsigned int* v1, unsigned int* v2) {
   *v1 += 1;
   *v2 += 1;
 }
 """, "inc")
->>>>>>> 3c88f9e7
         op2.par_loop(k, sseven, dat1(op2.RW), dat2(op2.INC, map))
         op2.par_loop(k, ssodd, dat1(op2.RW), dat2(op2.INC, map))
 
@@ -271,20 +227,12 @@
         assembly = c_for("i", 4,
                          c_for("j", 4,
                                Incr(Symbol("mat", ("i", "j")), FlatBlock("(*dat)*16+i*4+j"))))
-<<<<<<< HEAD
-        kernel_code = FunDecl("void", "pyop2_kernel_unique_id",
-                              [Decl("double", Symbol("mat", (4, 4))),
-                               Decl("double*", c_sym("dat"))],
-                              Block([assembly], open_scope=False))
-        k = op2.Kernel(kernel_code.gencode(), "pyop2_kernel_unique_id")
-=======
         kernel_code = FunDecl("void", "unique_id",
                               [Decl("double", Symbol("mat", (4, 4))),
                                Decl("double*", c_sym("dat"))],
                               Block([assembly], open_scope=False),
                               pred=["static"])
         k = op2.Kernel(kernel_code.gencode(), "unique_id")
->>>>>>> 3c88f9e7
 
         mat.zero()
         mat01.zero()
