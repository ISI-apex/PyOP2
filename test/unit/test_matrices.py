--- conflicted
+++ resolved
@@ -197,26 +197,16 @@
     kernel_code = FunDecl("void", "pyop2_kernel_mass",
                           [Decl("double", Symbol("localTensor", (3, 3))),
                            Decl("double", Symbol("c0", (3, 2)))],
-<<<<<<< HEAD
-                          Block([init, assembly], open_scope=False))
-
-    return op2.Kernel(kernel_code.gencode(), "pyop2_kernel_mass")
-=======
                           Block([init, assembly], open_scope=False),
                           pred=["static"])
 
     return op2.Kernel(kernel_code.gencode(), "mass")
->>>>>>> 3c88f9e7
 
 
 @pytest.fixture
 def rhs():
     kernel_code = FlatBlock("""
-<<<<<<< HEAD
-void pyop2_kernel_rhs(double* localTensor, double c0[3][2], double* c1)
-=======
 static void rhs(double* localTensor, double c0[3][2], double* c1)
->>>>>>> 3c88f9e7
 {
   double CG1[3][6] = { {  0.09157621, 0.09157621, 0.81684757,
                                    0.44594849, 0.44594849, 0.10810302 },
@@ -275,11 +265,7 @@
     };
   };
 }""")
-<<<<<<< HEAD
-    return op2.Kernel(kernel_code.gencode(), "pyop2_kernel_rhs")
-=======
     return op2.Kernel(kernel_code.gencode(), "rhs")
->>>>>>> 3c88f9e7
 
 
 @pytest.fixture
@@ -308,26 +294,16 @@
     kernel_code = FunDecl("void", "pyop2_kernel_mass_ffc",
                           [Decl("double", Symbol("A", (3, 3))),
                            Decl("double", Symbol("x", (3, 2)))],
-<<<<<<< HEAD
-                          Block([init, assembly], open_scope=False))
-
-    return op2.Kernel(kernel_code.gencode(), "pyop2_kernel_mass_ffc")
-=======
                           Block([init, assembly], open_scope=False),
                           pred=["static"])
 
     return op2.Kernel(kernel_code.gencode(), "mass_ffc")
->>>>>>> 3c88f9e7
 
 
 @pytest.fixture
 def rhs_ffc():
     kernel_code = FlatBlock("""
-<<<<<<< HEAD
-void pyop2_kernel_rhs_ffc(double *A, double x[3][2], double *w0)
-=======
 static void rhs_ffc(double *A, double x[3][2], double *w0)
->>>>>>> 3c88f9e7
 {
     double J_00 = x[1][0] - x[0][0];
     double J_01 = x[2][0] - x[0][0];
@@ -360,11 +336,7 @@
     }
 }
 """)
-<<<<<<< HEAD
-    return op2.Kernel(kernel_code.gencode(), "pyop2_kernel_rhs_ffc")
-=======
     return op2.Kernel(kernel_code.gencode(), "rhs_ffc")
->>>>>>> 3c88f9e7
 
 
 @pytest.fixture
@@ -402,26 +374,16 @@
                           [Decl("double", Symbol("A", (3,))),
                            Decl("double", Symbol("x", (3, 2))),
                               Decl("double*", Symbol("w0"))],
-<<<<<<< HEAD
-                          Block([init, assembly, end], open_scope=False))
-
-    return op2.Kernel(kernel_code.gencode(), "pyop2_kernel_rhs_ffc_itspace")
-=======
                           Block([init, assembly, end], open_scope=False),
                           pred=["static"])
 
     return op2.Kernel(kernel_code.gencode(), "rhs_ffc_itspace")
->>>>>>> 3c88f9e7
 
 
 @pytest.fixture
 def zero_dat():
     kernel_code = """
-<<<<<<< HEAD
-void pyop2_kernel_zero_dat(double *dat)
-=======
 static void zero_dat(double *dat)
->>>>>>> 3c88f9e7
 {
   *dat = 0.0;
 }
@@ -432,11 +394,7 @@
 @pytest.fixture
 def zero_vec_dat():
     kernel_code = """
-<<<<<<< HEAD
-void pyop2_kernel_zero_vec_dat(double *dat)
-=======
 static void zero_vec_dat(double *dat)
->>>>>>> 3c88f9e7
 {
   dat[0] = 0.0; dat[1] = 0.0;
 }
@@ -450,21 +408,13 @@
                  c_for("j", 3,
                        Incr(Symbol("entry", ("i", "j")), c_sym("*g"))))
 
-<<<<<<< HEAD
-    kernel_code = FunDecl("void", "pyop2_kernel_inc",
-=======
     kernel_code = FunDecl("void", "inc",
->>>>>>> 3c88f9e7
                           [Decl("double", Symbol("entry", (3, 3))),
                            Decl("double*", c_sym("g"))],
                           Block([code], open_scope=False),
                           pred=["static"])
 
-<<<<<<< HEAD
-    return op2.Kernel(kernel_code.gencode(), "pyop2_kernel_inc")
-=======
     return op2.Kernel(kernel_code.gencode(), "inc")
->>>>>>> 3c88f9e7
 
 
 @pytest.fixture
@@ -473,31 +423,19 @@
                  c_for("j", 3,
                        Assign(Symbol("entry", ("i", "j")), c_sym("*g"))))
 
-<<<<<<< HEAD
-    kernel_code = FunDecl("void", "pyop2_kernel_set",
-=======
     kernel_code = FunDecl("void", "set",
->>>>>>> 3c88f9e7
                           [Decl("double", Symbol("entry", (3, 3))),
                            Decl("double*", c_sym("g"))],
                           Block([code], open_scope=False),
                           pred=["static"])
 
-<<<<<<< HEAD
-    return op2.Kernel(kernel_code.gencode(), "pyop2_kernel_set")
-=======
     return op2.Kernel(kernel_code.gencode(), "set")
->>>>>>> 3c88f9e7
 
 
 @pytest.fixture
 def kernel_inc_vec():
     kernel_code = """
-<<<<<<< HEAD
-void pyop2_kernel_inc_vec(double entry[2][2], double* g, int i, int j)
-=======
 static void inc_vec(double entry[2][2], double* g, int i, int j)
->>>>>>> 3c88f9e7
 {
   entry[0][0] += *g;
   entry[0][1] += *g;
@@ -505,21 +443,13 @@
   entry[1][1] += *g;
 }
 """
-<<<<<<< HEAD
-    return op2.Kernel(kernel_code, "pyop2_kernel_inc_vec")
-=======
     return op2.Kernel(kernel_code, "inc_vec")
->>>>>>> 3c88f9e7
 
 
 @pytest.fixture
 def kernel_set_vec():
     kernel_code = """
-<<<<<<< HEAD
-void pyop2_kernel_set_vec(double entry[2][2], double* g, int i, int j)
-=======
 static void set_vec(double entry[2][2], double* g, int i, int j)
->>>>>>> 3c88f9e7
 {
   entry[0][0] = *g;
   entry[0][1] = *g;
@@ -527,11 +457,7 @@
   entry[1][1] = *g;
 }
 """
-<<<<<<< HEAD
-    return op2.Kernel(kernel_code, "pyop2_kernel_set_vec")
-=======
     return op2.Kernel(kernel_code, "set_vec")
->>>>>>> 3c88f9e7
 
 
 @pytest.fixture
@@ -652,11 +578,7 @@
     def test_invalid_mode(self, elements, elem_node, mat, mode):
         """Mat args can only have modes WRITE and INC."""
         with pytest.raises(ModeValueError):
-<<<<<<< HEAD
-            op2.par_loop(op2.Kernel("", "pyop2_kernel_dummy"), elements,
-=======
             op2.par_loop(op2.Kernel("", "dummy"), elements,
->>>>>>> 3c88f9e7
                          mat(mode, (elem_node, elem_node)))
 
     @pytest.mark.parametrize('n', [1, 2])
@@ -713,11 +635,7 @@
         map = op2.Map(set, set, 1, np.array(list(range(nelems)), np.uint32))
         sparsity = op2.Sparsity((set, set), (map, map))
         mat = op2.Mat(sparsity, np.float64)
-<<<<<<< HEAD
-        kernel = op2.Kernel(zero_mat_code.gencode(), "pyop2_kernel_zero_mat")
-=======
         kernel = op2.Kernel(zero_mat_code.gencode(), "zero_mat")
->>>>>>> 3c88f9e7
         op2.par_loop(kernel, set,
                      mat(op2.WRITE, (map, map)))
 
@@ -995,14 +913,9 @@
         kernel_code = FunDecl("void", "pyop2_kernel_addone_rhs",
                               [Decl("double", Symbol("v", (3,))),
                                Decl("double", Symbol("d", (3,)))],
-<<<<<<< HEAD
-                              c_for("i", 3, Incr(Symbol("v", ("i")), FlatBlock("d[i]"))))
-        addone = op2.Kernel(kernel_code.gencode(), "pyop2_kernel_addone_rhs")
-=======
                               c_for("i", 3, Incr(Symbol("v", ("i")), FlatBlock("d[i]"))),
                               pred=["static"])
         addone = op2.Kernel(kernel_code.gencode(), "addone_rhs")
->>>>>>> 3c88f9e7
         op2.par_loop(addone, mmap.iterset,
                      dat(op2.INC, mmap),
                      mdat(op2.READ, mmap))
@@ -1032,14 +945,9 @@
         kernel_code = FunDecl("void", "pyop2_kernel_addone_rhs_vec",
                               [Decl("double", Symbol("v", (6,))),
                                Decl("double", Symbol("d", (3, 2)))],
-<<<<<<< HEAD
-                              c_for("i", 3, assembly))
-        addone = op2.Kernel(kernel_code.gencode(), "pyop2_kernel_addone_rhs_vec")
-=======
                               c_for("i", 3, assembly),
                               pred=["static"])
         addone = op2.Kernel(kernel_code.gencode(), "addone_rhs_vec")
->>>>>>> 3c88f9e7
         op2.par_loop(addone, mmap.iterset,
                      dat(op2.INC, mmap),
                      mvdat(op2.READ, mmap))
