--- conflicted
+++ resolved
@@ -289,24 +289,15 @@
 
 @pytest.fixture
 def extrusion_kernel():
-<<<<<<< HEAD
-        kernel_code = """
-void pyop2_kernel_extrusion(double *xtr, double *x, int* j)
-=======
     kernel_code = """
 static void extrusion(double *xtr, double *x, int* j)
->>>>>>> 3c88f9e7
 {
     //Only the Z-coord is increased, the others stay the same
     xtr[0] = x[0];
     xtr[1] = x[1];
     xtr[2] = 0.1*j[0];
 }"""
-<<<<<<< HEAD
-        return op2.Kernel(kernel_code, "pyop2_kernel_extrusion")
-=======
     return op2.Kernel(kernel_code, "extrusion")
->>>>>>> 3c88f9e7
 
 
 @pytest.fixture
@@ -317,16 +308,6 @@
 if (area < 0)
 area = area * (-1.0);
 """)
-<<<<<<< HEAD
-        assembly = Incr(Symbol("A", ("i0", "i1")),
-                        FlatBlock("0.5 * area * (x[1][2] - x[0][2])"))
-        assembly = c_for("i0", 6, c_for("i1", 6, assembly))
-        kernel_code = FunDecl("void", "pyop2_kernel_vol_comp",
-                              [Decl("double", Symbol("A", (6, 6))),
-                               Decl("double", Symbol("x", (6, 3)))],
-                              Block([init, assembly], open_scope=False))
-        return op2.Kernel(kernel_code.gencode(), "pyop2_kernel_vol_comp")
-=======
     assembly = Incr(Symbol("A", ("i0", "i1")),
                     FlatBlock("0.5 * area * (x[1][2] - x[0][2])"))
     assembly = c_for("i0", 6, c_for("i1", 6, assembly))
@@ -336,7 +317,6 @@
                           Block([init, assembly], open_scope=False),
                           pred=["static"])
     return op2.Kernel(kernel_code.gencode(), "vol_comp")
->>>>>>> 3c88f9e7
 
 
 @pytest.fixture
@@ -347,17 +327,6 @@
 if (area < 0)
 area = area * (-1.0);
 """)
-<<<<<<< HEAD
-        assembly = Incr(Symbol("A", ("i0",)),
-                        FlatBlock("0.5 * area * (x[1][2] - x[0][2]) * y[0]"))
-        assembly = c_for("i0", 6, assembly)
-        kernel_code = FunDecl("void", "pyop2_kernel_vol_comp_rhs",
-                              [Decl("double", Symbol("A", (6,))),
-                               Decl("double", Symbol("x", (6, 3))),
-                               Decl("int", Symbol("y", (1,)))],
-                              Block([init, assembly], open_scope=False))
-        return op2.Kernel(kernel_code.gencode(), "pyop2_kernel_vol_comp_rhs")
-=======
     assembly = Incr(Symbol("A", ("i0",)),
                     FlatBlock("0.5 * area * (x[1][2] - x[0][2]) * y[0]"))
     assembly = c_for("i0", 6, assembly)
@@ -368,7 +337,6 @@
                           Block([init, assembly], open_scope=False),
                           pred=["static"])
     return op2.Kernel(kernel_code.gencode(), "vol_comp_rhs")
->>>>>>> 3c88f9e7
 
 
 class TestExtrusion:
@@ -380,21 +348,13 @@
     def test_extrusion(self, elements, dat_coords, dat_field, coords_map, field_map):
         g = op2.Global(1, data=0.0, name='g')
         mass = op2.Kernel("""
-<<<<<<< HEAD
-void pyop2_kernel_comp_vol(double A[1], double x[6][2], double y[1])
-=======
 static void comp_vol(double A[1], double x[6][2], double y[1])
->>>>>>> 3c88f9e7
 {
     double abs = x[0][0]*(x[2][1]-x[4][1])+x[2][0]*(x[4][1]-x[0][1])+x[4][0]*(x[0][1]-x[2][1]);
     if (abs < 0)
       abs = abs * (-1.0);
     A[0]+=0.5*abs*0.1 * y[0];
-<<<<<<< HEAD
-}""", "pyop2_kernel_comp_vol")
-=======
 }""", "comp_vol")
->>>>>>> 3c88f9e7
 
         op2.par_loop(mass, elements,
                      g(op2.INC),
@@ -410,15 +370,9 @@
     def test_direct_loop_inc(self, iterset, diterset):
         dat = op2.Dat(diterset)
         xtr_iterset = op2.ExtrudedSet(iterset, layers=10)
-<<<<<<< HEAD
-        k = 'void pyop2_kernel_k(double *x) { *x += 1.0; }'
-        dat.data[:] = 0
-        op2.par_loop(op2.Kernel(k, 'pyop2_kernel_k'),
-=======
         k = 'static void k(double *x) { *x += 1.0; }'
         dat.data[:] = 0
         op2.par_loop(op2.Kernel(k, 'k'),
->>>>>>> 3c88f9e7
                      xtr_iterset, dat(op2.INC))
         assert numpy.allclose(dat.data[:], 9.0)
 
@@ -427,19 +381,11 @@
         to in the parloop."""
 
         kernel_blah = """
-<<<<<<< HEAD
-        void pyop2_kernel_blah(double* x, int layer_arg){
-        x[0] = layer_arg;
-        }"""
-
-        op2.par_loop(op2.Kernel(kernel_blah, "pyop2_kernel_blah"),
-=======
         static void blah(double* x, int layer_arg){
         x[0] = layer_arg;
         }"""
 
         op2.par_loop(op2.Kernel(kernel_blah, "blah"),
->>>>>>> 3c88f9e7
                      elements, dat_f(op2.WRITE, field_map),
                      pass_layer_arg=True)
         end = layers - 1
@@ -449,26 +395,16 @@
                 for n in range(int(len(dat_f.data)/end) - 1)]
 
     def test_write_data_field(self, elements, dat_coords, dat_field, coords_map, field_map, dat_f):
-<<<<<<< HEAD
-        kernel_wo = "void pyop2_kernel_wo(double* x) { x[0] = 42.0; }\n"
-
-        op2.par_loop(op2.Kernel(kernel_wo, "pyop2_kernel_wo"),
-=======
         kernel_wo = "static void wo(double* x) { x[0] = 42.0; }\n"
 
         op2.par_loop(op2.Kernel(kernel_wo, "wo"),
->>>>>>> 3c88f9e7
                      elements, dat_f(op2.WRITE, field_map))
 
         assert all(map(lambda x: x == 42, dat_f.data))
 
     def test_write_data_coords(self, elements, dat_coords, dat_field, coords_map, field_map, dat_c):
         kernel_wo_c = """
-<<<<<<< HEAD
-        void pyop2_kernel_wo_c(double x[6][2]) {
-=======
         static void wo_c(double x[6][2]) {
->>>>>>> 3c88f9e7
            x[0][0] = 42.0; x[0][1] = 42.0;
            x[1][0] = 42.0; x[1][1] = 42.0;
            x[2][0] = 42.0; x[2][1] = 42.0;
@@ -476,11 +412,7 @@
            x[4][0] = 42.0; x[4][1] = 42.0;
            x[5][0] = 42.0; x[5][1] = 42.0;
         }"""
-<<<<<<< HEAD
-        op2.par_loop(op2.Kernel(kernel_wo_c, "pyop2_kernel_wo_c"),
-=======
         op2.par_loop(op2.Kernel(kernel_wo_c, "wo_c"),
->>>>>>> 3c88f9e7
                      elements, dat_c(op2.WRITE, coords_map))
 
         assert all(map(lambda x: x[0] == 42 and x[1] == 42, dat_c.data))
@@ -489,22 +421,14 @@
         self, elements, dat_coords, dat_field,
             coords_map, field_map, dat_c, dat_f):
         kernel_wtf = """
-<<<<<<< HEAD
-        void pyop2_kernel_wtf(double* y, double x[6][2]) {
-=======
         static void wtf(double* y, double x[6][2]) {
->>>>>>> 3c88f9e7
            double sum = 0.0;
            for (int i=0; i<6; i++){
                 sum += x[i][0] + x[i][1];
            }
            y[0] = sum;
         }"""
-<<<<<<< HEAD
-        op2.par_loop(op2.Kernel(kernel_wtf, "pyop2_kernel_wtf"), elements,
-=======
         op2.par_loop(op2.Kernel(kernel_wtf, "wtf"), elements,
->>>>>>> 3c88f9e7
                      dat_f(op2.WRITE, field_map),
                      dat_coords(op2.READ, coords_map),)
         assert all(dat_f.data >= 0)
@@ -513,11 +437,7 @@
                                  dat_field, coords_map, field_map, dat_c,
                                  dat_f):
         kernel_inc = """
-<<<<<<< HEAD
-        void pyop2_kernel_inc(double y[6][2], double x[6][2]) {
-=======
         static void inc(double y[6][2], double x[6][2]) {
->>>>>>> 3c88f9e7
            for (int i=0; i<6; i++){
              if (y[i][0] == 0){
                 y[i][0] += 1;
@@ -525,11 +445,7 @@
              }
            }
         }"""
-<<<<<<< HEAD
-        op2.par_loop(op2.Kernel(kernel_inc, "pyop2_kernel_inc"), elements,
-=======
         op2.par_loop(op2.Kernel(kernel_inc, "inc"), elements,
->>>>>>> 3c88f9e7
                      dat_c(op2.RW, coords_map),
                      dat_coords(op2.READ, coords_map))
 
