--- conflicted
+++ resolved
@@ -297,15 +297,9 @@
         self.cache.clear()
         assert len(self.cache) == 0
 
-<<<<<<< HEAD
-        kernel_cpy = "void pyop2_kernel_cpy(unsigned int* dst, unsigned int* src) { *dst = *src; }"
-
-        op2.par_loop(op2.Kernel(kernel_cpy, "pyop2_kernel_cpy"),
-=======
         kernel_cpy = "static void cpy(unsigned int* dst, unsigned int* src) { *dst = *src; }"
 
         op2.par_loop(op2.Kernel(kernel_cpy, "cpy"),
->>>>>>> 3c88f9e7
                      iterset,
                      a(op2.WRITE),
                      x(op2.READ, iter2ind1))
@@ -313,11 +307,7 @@
         base._trace.evaluate(set([a]), set())
         assert len(self.cache) == 1
 
-<<<<<<< HEAD
-        op2.par_loop(op2.Kernel(kernel_cpy, "pyop2_kernel_cpy"),
-=======
         op2.par_loop(op2.Kernel(kernel_cpy, "cpy"),
->>>>>>> 3c88f9e7
                      iterset,
                      a(op2.WRITE),
                      x(op2.READ, iter2ind1))
@@ -329,15 +319,9 @@
         self.cache.clear()
         assert len(self.cache) == 0
 
-<<<<<<< HEAD
-        kernel_cpy = "void pyop2_kernel_cpy(unsigned int* dst, unsigned int* src) { *dst = *src; }"
-
-        op2.par_loop(op2.Kernel(kernel_cpy, "pyop2_kernel_cpy"),
-=======
         kernel_cpy = "static void cpy(unsigned int* dst, unsigned int* src) { *dst = *src; }"
 
         op2.par_loop(op2.Kernel(kernel_cpy, "cpy"),
->>>>>>> 3c88f9e7
                      iterset,
                      a(op2.WRITE),
                      x(op2.READ, iter2ind1))
@@ -345,15 +329,9 @@
         base._trace.evaluate(set([a]), set())
         assert len(self.cache) == 1
 
-<<<<<<< HEAD
-        kernel_cpy = "void pyop2_kernel_cpy(unsigned int* DST, unsigned int* SRC) { *DST = *SRC; }"
-
-        op2.par_loop(op2.Kernel(kernel_cpy, "pyop2_kernel_cpy"),
-=======
         kernel_cpy = "static void cpy(unsigned int* DST, unsigned int* SRC) { *DST = *SRC; }"
 
         op2.par_loop(op2.Kernel(kernel_cpy, "cpy"),
->>>>>>> 3c88f9e7
                      iterset,
                      a(op2.WRITE),
                      x(op2.READ, iter2ind1))
@@ -366,11 +344,7 @@
         assert len(self.cache) == 0
 
         kernel_swap = """
-<<<<<<< HEAD
-void pyop2_kernel_swap(unsigned int* x, unsigned int* y)
-=======
 static void swap(unsigned int* x, unsigned int* y)
->>>>>>> 3c88f9e7
 {
   unsigned int t;
   t = *x;
@@ -378,11 +352,7 @@
   *y = t;
 }
 """
-<<<<<<< HEAD
-        op2.par_loop(op2.Kernel(kernel_swap, "pyop2_kernel_swap"),
-=======
         op2.par_loop(op2.Kernel(kernel_swap, "swap"),
->>>>>>> 3c88f9e7
                      iterset,
                      x(op2.RW, iter2ind1),
                      y(op2.RW, iter2ind1))
@@ -390,11 +360,7 @@
         base._trace.evaluate(set([x]), set())
         assert len(self.cache) == 1
 
-<<<<<<< HEAD
-        op2.par_loop(op2.Kernel(kernel_swap, "pyop2_kernel_swap"),
-=======
         op2.par_loop(op2.Kernel(kernel_swap, "swap"),
->>>>>>> 3c88f9e7
                      iterset,
                      y(op2.RW, iter2ind1),
                      x(op2.RW, iter2ind1))
@@ -407,11 +373,7 @@
         assert len(self.cache) == 0
 
         kernel_swap = """
-<<<<<<< HEAD
-void pyop2_kernel_swap(unsigned int* x, unsigned int* y)
-=======
 static void swap(unsigned int* x, unsigned int* y)
->>>>>>> 3c88f9e7
 {
   unsigned int t;
   t = *x;
@@ -419,11 +381,7 @@
   *y = t;
 }
 """
-<<<<<<< HEAD
-        op2.par_loop(op2.Kernel(kernel_swap, "pyop2_kernel_swap"),
-=======
         op2.par_loop(op2.Kernel(kernel_swap, "swap"),
->>>>>>> 3c88f9e7
                      iterset,
                      a(op2.RW),
                      b(op2.RW))
@@ -431,11 +389,7 @@
         base._trace.evaluate(set([a]), set())
         assert len(self.cache) == 1
 
-<<<<<<< HEAD
-        op2.par_loop(op2.Kernel(kernel_swap, "pyop2_kernel_swap"),
-=======
         op2.par_loop(op2.Kernel(kernel_swap, "swap"),
->>>>>>> 3c88f9e7
                      iterset,
                      b(op2.RW),
                      a(op2.RW))
@@ -448,11 +402,7 @@
         assert len(self.cache) == 0
 
         kernel_swap = """
-<<<<<<< HEAD
-void pyop2_kernel_swap(unsigned int* x)
-=======
 static void swap(unsigned int* x)
->>>>>>> 3c88f9e7
 {
   unsigned int t;
   t = x[0];
@@ -461,22 +411,14 @@
 }
 """
 
-<<<<<<< HEAD
-        op2.par_loop(op2.Kernel(kernel_swap, "pyop2_kernel_swap"),
-=======
         op2.par_loop(op2.Kernel(kernel_swap, "swap"),
->>>>>>> 3c88f9e7
                      iterset,
                      x2(op2.RW, iter2ind2))
 
         base._trace.evaluate(set([x2]), set())
         assert len(self.cache) == 1
 
-<<<<<<< HEAD
-        op2.par_loop(op2.Kernel(kernel_swap, "pyop2_kernel_swap"),
-=======
         op2.par_loop(op2.Kernel(kernel_swap, "swap"),
->>>>>>> 3c88f9e7
                      iterset,
                      x2(op2.RW, iter2ind2))
 
@@ -488,14 +430,9 @@
         assert len(self.cache) == 0
         kernel_code = FunDecl("void", "pyop2_kernel_k",
                               [Decl("int*", c_sym("x"), qualifiers=["unsigned"])],
-<<<<<<< HEAD
-                              c_for("i", 1, ""))
-        k = op2.Kernel(kernel_code.gencode(), 'pyop2_kernel_k')
-=======
                               c_for("i", 1, ""),
                               pred=["static"])
         k = op2.Kernel(kernel_code.gencode(), 'k')
->>>>>>> 3c88f9e7
 
         op2.par_loop(k, iterset,
                      x2(op2.INC, iter2ind2))
@@ -514,11 +451,7 @@
         self.cache.clear()
         assert len(self.cache) == 0
 
-<<<<<<< HEAD
-        k = op2.Kernel("""void pyop2_kernel_k(void *x) {}""", 'pyop2_kernel_k')
-=======
         k = op2.Kernel("""static void k(void *x) {}""", 'k')
->>>>>>> 3c88f9e7
 
         op2.par_loop(k, iterset, d(op2.WRITE))
 
@@ -536,11 +469,7 @@
         self.cache.clear()
         assert len(self.cache) == 0
 
-<<<<<<< HEAD
-        k = op2.Kernel("""void pyop2_kernel_k(void *x) {}""", 'pyop2_kernel_k')
-=======
         k = op2.Kernel("""static void k(void *x) {}""", 'k')
->>>>>>> 3c88f9e7
 
         op2.par_loop(k, iterset, g(op2.INC))
 
@@ -564,11 +493,7 @@
 
     def test_kernels_same_code_same_name(self):
         """Kernels with same code and name should be retrieved from cache."""
-<<<<<<< HEAD
-        code = "void pyop2_kernel_k(void *x) {}"
-=======
         code = "static void k(void *x) {}"
->>>>>>> 3c88f9e7
         self.cache.clear()
         k1 = op2.Kernel(code, 'pyop2_kernel_k')
         k2 = op2.Kernel(code, 'pyop2_kernel_k')
@@ -578,41 +503,25 @@
         """Kernels with same code and different name should not be retrieved
         from cache."""
         self.cache.clear()
-<<<<<<< HEAD
-        code = "void pyop2_kernel_k(void *x) {}"
-        k1 = op2.Kernel(code, 'pyop2_kernel_k')
-        k2 = op2.Kernel(code, 'pyop2_kernel_l')
-=======
         code = "static void k(void *x) {}"
         k1 = op2.Kernel(code, 'k')
         k2 = op2.Kernel(code, 'l')
->>>>>>> 3c88f9e7
         assert k1 is not k2 and len(self.cache) == 2
 
     def test_kernels_differing_code_same_name(self):
         """Kernels with different code and same name should not be retrieved
         from cache."""
         self.cache.clear()
-<<<<<<< HEAD
-        k1 = op2.Kernel("void pyop2_kernel_k(void *x) {}", 'pyop2_kernel_k')
-        k2 = op2.Kernel("void pyop2_kernel_l(void *x) {}", 'pyop2_kernel_k')
-=======
         k1 = op2.Kernel("static void k(void *x) {}", 'k')
         k2 = op2.Kernel("static void l(void *x) {}", 'k')
->>>>>>> 3c88f9e7
         assert k1 is not k2 and len(self.cache) == 2
 
     def test_kernels_differing_code_differing_name(self):
         """Kernels with different code and different name should not be
         retrieved from cache."""
         self.cache.clear()
-<<<<<<< HEAD
-        k1 = op2.Kernel("void pyop2_kernel_k(void *x) {}", 'pyop2_kernel_k')
-        k2 = op2.Kernel("void pyop2_kernel_l(void *x) {}", 'pyop2_kernel_l')
-=======
         k1 = op2.Kernel("static void k(void *x) {}", 'k')
         k2 = op2.Kernel("static void l(void *x) {}", 'l')
->>>>>>> 3c88f9e7
         assert k1 is not k2 and len(self.cache) == 2
 
 
