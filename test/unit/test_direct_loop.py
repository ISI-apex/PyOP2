--- conflicted
+++ resolved
@@ -87,38 +87,22 @@
 
     def test_wo(self, elems, x):
         """Set a Dat to a scalar value with op2.WRITE."""
-<<<<<<< HEAD
-        kernel_wo = """void pyop2_kernel_wo(unsigned int* x) { *x = 42; }"""
-        op2.par_loop(op2.Kernel(kernel_wo, "pyop2_kernel_wo"),
-=======
         kernel_wo = """static void wo(unsigned int* x) { *x = 42; }"""
         op2.par_loop(op2.Kernel(kernel_wo, "wo"),
->>>>>>> 3c88f9e7
                      elems, x(op2.WRITE))
         assert all(map(lambda x: x == 42, x.data))
 
     def test_mismatch_set_raises_error(self, elems, x):
         """The iterset of the parloop should match the dataset of the direct dat."""
-<<<<<<< HEAD
-        kernel_wo = """void pyop2_kernel_wo(unsigned int* x) { *x = 42; }"""
-        with pytest.raises(MapValueError):
-            op2.par_loop(op2.Kernel(kernel_wo, "pyop2_kernel_wo"),
-=======
         kernel_wo = """static void wo(unsigned int* x) { *x = 42; }"""
         with pytest.raises(MapValueError):
             op2.par_loop(op2.Kernel(kernel_wo, "wo"),
->>>>>>> 3c88f9e7
                          op2.Set(elems.size), x(op2.WRITE))
 
     def test_rw(self, elems, x):
         """Increment each value of a Dat by one with op2.RW."""
-<<<<<<< HEAD
-        kernel_rw = """void pyop2_kernel_wo(unsigned int* x) { (*x) = (*x) + 1; }"""
-        op2.par_loop(op2.Kernel(kernel_rw, "pyop2_kernel_wo"),
-=======
         kernel_rw = """static void wo(unsigned int* x) { (*x) = (*x) + 1; }"""
         op2.par_loop(op2.Kernel(kernel_rw, "wo"),
->>>>>>> 3c88f9e7
                      elems, x(op2.RW))
         _nelems = elems.size
         assert sum(x.data_ro) == _nelems * (_nelems + 1) // 2
@@ -127,39 +111,24 @@
 
     def test_global_inc(self, elems, x, g):
         """Increment each value of a Dat by one and a Global at the same time."""
-<<<<<<< HEAD
-        kernel_global_inc = """void pyop2_kernel_global_inc(unsigned int* x, unsigned int* inc) {
-          (*x) = (*x) + 1; (*inc) += (*x);
-        }"""
-        op2.par_loop(op2.Kernel(kernel_global_inc, "pyop2_kernel_global_inc"),
-=======
         kernel_global_inc = """static void global_inc(unsigned int* x, unsigned int* inc) {
           (*x) = (*x) + 1; (*inc) += (*x);
         }"""
         op2.par_loop(op2.Kernel(kernel_global_inc, "global_inc"),
->>>>>>> 3c88f9e7
                      elems, x(op2.RW), g(op2.INC))
         _nelems = elems.size
         assert g.data[0] == _nelems * (_nelems + 1) // 2
 
     def test_global_inc_init_not_zero(self, elems, g):
         """Increment a global initialized with a non-zero value."""
-<<<<<<< HEAD
-        k = """void pyop2_kernel_k(unsigned int* inc) { (*inc) += 1; }"""
-=======
         k = """static void k(unsigned int* inc) { (*inc) += 1; }"""
->>>>>>> 3c88f9e7
         g.data[0] = 10
         op2.par_loop(op2.Kernel(k, 'pyop2_kernel_k'), elems, g(op2.INC))
         assert g.data[0] == elems.size + 10
 
     def test_global_max_dat_is_max(self, elems, x, g):
         """Verify that op2.MAX reduces to the maximum value."""
-<<<<<<< HEAD
-        k_code = """void pyop2_kernel_k(unsigned int *g, unsigned int *x) {
-=======
         k_code = """static void k(unsigned int *g, unsigned int *x) {
->>>>>>> 3c88f9e7
           if ( *g < *x ) { *g = *x; }
         }"""
         k = op2.Kernel(k_code, 'pyop2_kernel_k')
@@ -170,11 +139,7 @@
     def test_global_max_g_is_max(self, elems, x, g):
         """Verify that op2.MAX does not reduce a maximum value smaller than the
         Global's initial value."""
-<<<<<<< HEAD
-        k_code = """void pyop2_kernel_k(unsigned int *x, unsigned int *g) {
-=======
         k_code = """static void k(unsigned int *x, unsigned int *g) {
->>>>>>> 3c88f9e7
           if ( *g < *x ) { *g = *x; }
         }"""
 
@@ -188,11 +153,7 @@
 
     def test_global_min_dat_is_min(self, elems, x, g):
         """Verify that op2.MIN reduces to the minimum value."""
-<<<<<<< HEAD
-        k_code = """void pyop2_kernel_k(unsigned int *g, unsigned int *x) {
-=======
         k_code = """static void k(unsigned int *g, unsigned int *x) {
->>>>>>> 3c88f9e7
           if ( *g > *x ) { *g = *x; }
         }"""
         k = op2.Kernel(k_code, 'pyop2_kernel_k')
@@ -204,11 +165,7 @@
     def test_global_min_g_is_min(self, elems, x, g):
         """Verify that op2.MIN does not reduce a minimum value larger than the
         Global's initial value."""
-<<<<<<< HEAD
-        k_code = """void pyop2_kernel_k(unsigned int *x, unsigned int *g) {
-=======
         k_code = """static void k(unsigned int *x, unsigned int *g) {
->>>>>>> 3c88f9e7
           if ( *g > *x ) { *g = *x; }
         }"""
 
@@ -222,63 +179,37 @@
     def test_global_read(self, elems, x, h):
         """Increment each value of a Dat by the value of a Global."""
         kernel_global_read = """
-<<<<<<< HEAD
-        void pyop2_kernel_global_read(unsigned int* x, unsigned int* h) {
-          (*x) += (*h);
-        }"""
-        op2.par_loop(op2.Kernel(kernel_global_read, "pyop2_kernel_global_read"),
-=======
         static void global_read(unsigned int* x, unsigned int* h) {
           (*x) += (*h);
         }"""
         op2.par_loop(op2.Kernel(kernel_global_read, "global_read"),
->>>>>>> 3c88f9e7
                      elems, x(op2.RW), h(op2.READ))
         _nelems = elems.size
         assert sum(x.data_ro) == _nelems * (_nelems + 1) // 2
 
     def test_2d_dat(self, elems, y):
         """Set both components of a vector-valued Dat to a scalar value."""
-<<<<<<< HEAD
-        kernel_2d_wo = """void pyop2_kernel_2d_wo(unsigned int* x) {
-          x[0] = 42; x[1] = 43;
-        }"""
-        op2.par_loop(op2.Kernel(kernel_2d_wo, "pyop2_kernel_2d_wo"),
-=======
         kernel_2d_wo = """static void k2d_wo(unsigned int* x) {
           x[0] = 42; x[1] = 43;
         }"""
         op2.par_loop(op2.Kernel(kernel_2d_wo, "k2d_wo"),
->>>>>>> 3c88f9e7
                      elems, y(op2.WRITE))
         assert all(map(lambda x: all(x == [42, 43]), y.data))
 
     def test_host_write(self, elems, x, g):
         """Increment a global by the values of a Dat."""
-<<<<<<< HEAD
-        kernel = """void pyop2_kernel_k(unsigned int *g, unsigned int *x) { *g += *x; }"""
-        x.data[:] = 1
-        g.data[:] = 0
-        op2.par_loop(op2.Kernel(kernel, 'pyop2_kernel_k'), elems,
-=======
         kernel = """static void k(unsigned int *g, unsigned int *x) { *g += *x; }"""
         x.data[:] = 1
         g.data[:] = 0
         op2.par_loop(op2.Kernel(kernel, 'k'), elems,
->>>>>>> 3c88f9e7
                      g(op2.INC), x(op2.READ))
         _nelems = elems.size
         assert g.data[0] == _nelems
 
         x.data[:] = 2
         g.data[:] = 0
-<<<<<<< HEAD
-        kernel = """void pyop2_kernel_k(unsigned int *x, unsigned int *g) { *g += *x; }"""
-        op2.par_loop(op2.Kernel(kernel, 'pyop2_kernel_k'), elems,
-=======
         kernel = """static void k(unsigned int *x, unsigned int *g) { *g += *x; }"""
         op2.par_loop(op2.Kernel(kernel, 'k'), elems,
->>>>>>> 3c88f9e7
                      x(op2.READ), g(op2.INC))
         assert g.data[0] == 2 * _nelems
 
@@ -305,19 +236,11 @@
         k = op2.Kernel("""
         #include <cmath>
 
-<<<<<<< HEAD
-        void pyop2_kernel(double *y)
-        {
-            *y = std::abs(*y);
-        }
-        """, "pyop2_kernel", cpp=True)
-=======
         static void k(double *y)
         {
             *y = std::abs(*y);
         }
         """, "k", cpp=True)
->>>>>>> 3c88f9e7
         op2.par_loop(k, y.dataset.set, y(op2.RW))
 
         assert (y.data == 10.5).all()
